--- conflicted
+++ resolved
@@ -536,11 +536,7 @@
             ann_value = map_ann.getValue()
             # Assuming the value is a list of tuples or similar structure
             for key, _value in ann_value:
-<<<<<<< HEAD
-                if key.lower() in ["dapi", "hoechst", "rfp"]:
-=======
-                if key.lower() in ["dapi", "hoechst", "dna"]:
->>>>>>> bf9b7369
+                if key.lower() in ["dapi", "hoechst", "dna", "rfp"]:
                     self._map_annotations = ann_value
                     return  # Return the first matching map annotation's value
 
@@ -566,13 +562,10 @@
         }
         if "Hoechst" in self._channel_data:
             self._channel_data["DAPI"] = self._channel_data.pop("Hoechst")
-<<<<<<< HEAD
+        elif "DNA" in self._channel_data:
+            self._channel_data["DAPI"] = self._channel_data.pop("DNA")
         if "RFP" in self._channel_data:
             self._channel_data["DAPI"] = self._channel_data.pop("RFP")
-=======
-        elif "DNA" in self._channel_data:
-            self._channel_data["DAPI"] = self._channel_data.pop("DNA")
->>>>>>> bf9b7369
         # check if one of the channels is DAPI otherwise raise exception
 
 
